--- conflicted
+++ resolved
@@ -44,17 +44,19 @@
 
 import google.generativeai as genai
 import requests
+import vertexai
 from google.ai.generativelanguage import Content, FunctionCall, FunctionDeclaration, FunctionResponse, Part, Tool
-import vertexai
 from google.api_core.exceptions import InternalServerError
 from openai.types.chat import ChatCompletion, ChatCompletionMessageToolCall
 from openai.types.chat.chat_completion import ChatCompletionMessage, Choice
 from openai.types.chat.chat_completion_message_tool_call import Function
 from openai.types.completion_usage import CompletionUsage
 from PIL import Image
-from vertexai.generative_models import Content as VertexAIContent, FunctionDeclaration as VertexAIFunctionDeclaration, Tool as VertexAITool
+from vertexai.generative_models import Content as VertexAIContent
+from vertexai.generative_models import FunctionDeclaration as VertexAIFunctionDeclaration
 from vertexai.generative_models import GenerativeModel
 from vertexai.generative_models import Part as VertexAIPart
+from vertexai.generative_models import Tool as VertexAITool
 
 
 class GeminiClient:
@@ -199,11 +201,7 @@
             for attempt in range(max_retries):
                 ans: Content = None
                 try:
-<<<<<<< HEAD
-                    response = chat.send_message(gemini_messages[-1], stream=stream)
-=======
-                    response = chat.send_message(gemini_messages[-1].parts, stream=stream)
->>>>>>> ae2641fa
+                    response = chat.send_message(gemini_messages[-1].parts[0].text, stream=stream)
                 except InternalServerError:
                     delay = 5 * (2**attempt)
                     warnings.warn(
@@ -276,7 +274,7 @@
         )
 
         return response_oai
-    
+
     def _oai_content_to_gemini_content(self, message: Dict[str, Any]) -> List:
         """Convert content from OAI format to Gemini format"""
         rst = []
@@ -289,12 +287,16 @@
 
         if "tool_calls" in message:
             if self.use_vertexai:
-                rst.append(VertexAIPart.from_dict({
-                    "functionCall": {
-                        "name": message["tool_calls"][0]["function"]["name"],
-                        "args": json.loads(message["tool_calls"][0]["function"]["arguments"])
-                    }
-                }))
+                rst.append(
+                    VertexAIPart.from_dict(
+                        {
+                            "functionCall": {
+                                "name": message["tool_calls"][0]["function"]["name"],
+                                "args": json.loads(message["tool_calls"][0]["function"]["arguments"]),
+                            }
+                        }
+                    )
+                )
             else:
                 rst.append(
                     Part(
@@ -308,13 +310,16 @@
 
         if message["role"] == "tool":
             if self.use_vertexai:
-                rst.append(VertexAIPart.from_function_response(
-                    name=message["name"],
-                    response=json.loads(message["content"])
-                ))
-            else:
                 rst.append(
-                    Part(function_response=FunctionResponse(name=message["name"], response=json.loads(message["content"])))
+                    VertexAIPart.from_function_response(name=message["name"], response=json.loads(message["content"]))
+                )
+            else:
+                rst.append(
+                    Part(
+                        function_response=FunctionResponse(
+                            name=message["name"], response=json.loads(message["content"])
+                        )
+                    )
                 )
             return rst
 
@@ -373,11 +378,12 @@
             return 0.70 * input_tokens / 1e6 + 2.10 * output_tokens / 1e6
 
         if "gemini-pro" not in model_name and "gemini-1.0-pro" not in model_name:
-            warnings.warn(f"Cost calculation is not implemented for model {model_name}. Using Gemini-1.0-Pro.", UserWarning)
+            warnings.warn(
+                f"Cost calculation is not implemented for model {model_name}. Using Gemini-1.0-Pro.", UserWarning
+            )
 
         # Cost is $0.5 per million input tokens and $1.5 per million output tokens
         return 0.5 * input_tokens / 1e6 + 1.5 * output_tokens / 1e6
-
 
     def _concat_parts(self, parts: List[Part]) -> List:
         """Concatenate parts with the same type.
@@ -407,7 +413,7 @@
         concatenated_parts.append(previous_part)
 
         return concatenated_parts
-    
+
     def _oai_messages_to_gemini_messages(self, messages: list[Dict[str, Any]]) -> list[dict[str, Any]]:
         """Convert messages from OAI format to Gemini format.
         Make sure the "user" role and "model" role are interleaved.
@@ -426,15 +432,6 @@
 
             parts = self._oai_content_to_gemini_content(message)
             role = "user" if message["role"] in ["user", "system"] else "model"
-<<<<<<< HEAD
-            if (prev_role is None) or (role == prev_role):
-                curr_parts += parts
-            elif role != prev_role:
-                if self.use_vertexai:
-                    rst.append(VertexAIContent(parts=curr_parts, role=prev_role))
-                else:
-                    rst.append(Content(parts=curr_parts, role=prev_role))
-=======
 
             if prev_role is None or role == prev_role:
                 # If the message is a function call or a function response, we need to separate it from the previous message.
@@ -443,7 +440,11 @@
                         if len(curr_parts) > 1:
                             rst.append(VertexAIContent(parts=self._concat_parts(curr_parts), role=prev_role))
                         elif len(curr_parts) == 1:
-                            rst.append(VertexAIContent(parts=curr_parts, role=None if curr_parts[0].function_response else role))
+                            rst.append(
+                                VertexAIContent(
+                                    parts=curr_parts, role=None if curr_parts[0].function_response else role
+                                )
+                            )
                         rst.append(VertexAIContent(parts=parts, role="user" if parts[0].function_response else role))
                         rst.append(VertexAIContent(parts=self._oai_content_to_gemini_content("continue"), role="model"))
                         curr_parts = []
@@ -454,7 +455,9 @@
                         if len(curr_parts) > 1:
                             rst.append(Content(parts=self._concat_parts(curr_parts), role=prev_role))
                         elif len(curr_parts) == 1:
-                            rst.append(Content(parts=curr_parts, role=None if curr_parts[0].function_response else role))
+                            rst.append(
+                                Content(parts=curr_parts, role=None if curr_parts[0].function_response else role)
+                            )
                         rst.append(Content(parts=parts, role="user" if parts[0].function_response else role))
                         rst.append(Content(parts=self._oai_content_to_gemini_content("continue"), role="model"))
                         curr_parts = []
@@ -466,23 +469,15 @@
                         rst.append(VertexAIContent(parts=self._concat_parts(curr_parts), role=prev_role))
                     else:
                         rst.append(Content(parts=self._concat_parts(curr_parts), role=prev_role))
->>>>>>> ae2641fa
                 curr_parts = parts
             prev_role = role
 
         # handle the last message
-<<<<<<< HEAD
-        if self.use_vertexai:
-            rst.append(VertexAIContent(parts=curr_parts, role=role))
-        else:
-            rst.append(Content(parts=curr_parts, role=role))
-=======
         if len(curr_parts) > 0:
             if self.use_vertexai:
                 rst.append(VertexAIContent(parts=self._concat_parts(curr_parts), role=role))
             else:
                 rst.append(Content(parts=self._concat_parts(curr_parts), role=role))
->>>>>>> ae2641fa
 
         # The Gemini is restrict on order of roles, such that
         # 1. The messages should be interleaved between user and model.
@@ -495,7 +490,7 @@
                 rst.append(Content(parts=self._oai_content_to_gemini_content("continue"), role="user"))
 
         return rst
-    
+
     def _oai_tools_to_gemini_tools(self, tools: List[Dict[str, Any]]) -> List[Tool]:
         """Convert tools from OAI format to Gemini format."""
         if len(tools) == 0:
@@ -506,7 +501,7 @@
                 function_declaration = VertexAIFunctionDeclaration(
                     name=tool["function"]["name"],
                     description=tool["function"]["description"],
-                    parameters=tool["function"]["parameters"]
+                    parameters=tool["function"]["parameters"],
                 )
             else:
                 function_declaration = FunctionDeclaration(
@@ -522,8 +517,9 @@
         else:
             return [Tool(function_declarations=function_declarations)]
 
-
-    def _oai_function_parameters_to_gemini_function_parameters(self, function_definition: dict[str, any]) -> dict[str, any]:
+    def _oai_function_parameters_to_gemini_function_parameters(
+        self, function_definition: dict[str, any]
+    ) -> dict[str, any]:
         """
         Convert OpenAPI function definition parameters to Gemini function parameters definition.
         The type key is renamed to type_ and the value is capitalized.
@@ -540,7 +536,6 @@
                 function_definition["items"]
             )
         return function_definition
-
 
     def _gemini_content_to_oai_choices(self, response: Content) -> List[Choice]:
         """Convert response from Gemini format to OAI format."""
@@ -556,10 +551,7 @@
                     ChatCompletionMessageToolCall(
                         id=str(random.randint(0, 1000)),
                         type="function",
-                        function=Function(
-                            name=part.function_call.name,
-                            arguments=json.dumps(arguments)
-                        ),
+                        function=Function(name=part.function_call.name, arguments=json.dumps(arguments)),
                     )
                 ]
             elif part.text:
